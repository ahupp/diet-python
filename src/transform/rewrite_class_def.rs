use crate::body_transform::{walk_expr, walk_stmt, Transformer};
<<<<<<< HEAD
use crate::template::{make_tuple, py_stmt_single};
=======
use crate::template::make_tuple;
use crate::transform::class_def::AnnotationCollector;
>>>>>>> 243bd377
use crate::transform::context::Context;
use crate::transform::driver::{ExprRewriter, Rewrite};
use crate::transform::rewrite_decorator;
use crate::{py_expr, py_stmt};
use ruff_python_ast::{self as ast, Expr, ExprContext, Stmt};
use ruff_text_size::TextRange;
use std::collections::{HashMap, VecDeque};
use std::mem::take;

fn class_ident_from_qualname(qualname: &str) -> String {
    format!("_dp_class_{}", qualname.replace('.', "_"))
}

struct NestedClassCollector {
    class_qualname: String,
    nested: Vec<(String, ast::StmtClassDef)>,
}

impl NestedClassCollector {
    fn new(class_qualname: String) -> Self {
        Self {
            class_qualname,
            nested: Vec::new(),
        }
    }

    fn into_nested(self) -> Vec<(String, ast::StmtClassDef)> {
        self.nested
    }
}

impl Transformer for NestedClassCollector {
    fn visit_stmt(&mut self, stmt: &mut Stmt) {
        if let Stmt::ClassDef(class_def) = stmt {
            let nested_name = class_def.name.id.to_string();
            let nested_qualname = format!("{}.{}", self.class_qualname, nested_name);
            let dp_name = class_ident_from_qualname(&nested_qualname);

            let mut nested_def = class_def.clone();
            let decorators = take(&mut nested_def.decorator_list);

            let mut value = py_expr!("{dp_name:id}", dp_name = dp_name.as_str());
            for decorator in decorators.into_iter().rev() {
                value = py_expr!(
                    "({decorator:expr})({value:expr})",
                    decorator = decorator.expression,
                    value = value,
                );
            }

            self.nested.push((dp_name.clone(), nested_def));

            *stmt = py_stmt_single(py_stmt!(
                "{name:id} = {value:expr}",
                name = nested_name.as_str(),
                value = value,
            ));

            return;
        }

        walk_stmt(self, stmt);
    }
}

struct ClassVarRenamer<'a> {
    ctx: &'a Context,
    replacements: HashMap<String, String>,
}

impl<'a> ClassVarRenamer<'a> {
    fn new(ctx: &'a Context) -> Self {
        Self {
            ctx,
            replacements: HashMap::new(),
        }
    }

    fn into_replacements(self) -> HashMap<String, String> {
        self.replacements
    }

    fn replacement_for(&mut self, name: &str) -> String {
        if let Some(existing) = self.replacements.get(name) {
            existing.clone()
        } else {
            let replacement = self.ctx.fresh(&format!("var_{name}"));
            self.replacements
                .insert(name.to_string(), replacement.clone());
            replacement
        }
    }
}

impl Transformer for ClassVarRenamer<'_> {
    fn visit_stmt(&mut self, stmt: &mut Stmt) {
        match stmt {
            Stmt::FunctionDef(ast::StmtFunctionDef {
                name,
                decorator_list,
                parameters,
                returns,
                type_params,
                ..
            }) => {
                let original_name = name.id.as_str().to_string();
                let replacement = self.replacement_for(original_name.as_str());
                name.id = replacement.into();

                for decorator in decorator_list {
                    self.visit_decorator(decorator);
                }
                if let Some(type_params) = type_params {
                    self.visit_type_params(type_params);
                }
                self.visit_parameters(parameters);
                if let Some(expr) = returns {
                    self.visit_annotation(expr);
                }
            }
            _ => walk_stmt(self, stmt),
        }
    }

    fn visit_expr(&mut self, expr: &mut Expr) {
        if let Expr::Name(ast::ExprName { id, ctx, .. }) = expr {
            let name = id.as_str().to_string();
            match ctx {
                ExprContext::Store => {
                    let replacement = self.replacement_for(name.as_str());
                    *id = replacement.into();
                }
                ExprContext::Load | ExprContext::Del => {
                    if let Some(replacement) = self.replacements.get(name.as_str()) {
                        *id = replacement.clone().into();
                    }
                }
                _ => {}
            }
            return;
        }
        walk_expr(self, expr);
    }
}

fn lookup_original_name(mapping: &HashMap<String, String>, replacement: &str) -> String {
    mapping
        .get(replacement)
        .cloned()
        .unwrap_or_else(|| replacement.to_string())
}

struct MethodTransformer {
    class_expr: String,
    first_arg: Option<String>,
}

impl Transformer for MethodTransformer {
    fn visit_stmt(&mut self, stmt: &mut Stmt) {
        if matches!(stmt, Stmt::FunctionDef(_)) {
            return;
        }
        walk_stmt(self, stmt);
    }

    fn visit_expr(&mut self, expr: &mut Expr) {
        match expr {
            Expr::Call(call) => {
                let is_zero_arg_super =
                    if let Expr::Name(ast::ExprName { id, .. }) = call.func.as_ref() {
                        id == "super"
                            && call.arguments.args.is_empty()
                            && call.arguments.keywords.is_empty()
                    } else {
                        false
                    };

                if is_zero_arg_super {
                    walk_expr(self, expr);

                    let replacement = match &self.first_arg {
                        Some(arg) => py_expr!(
                            "super({cls:id}, {arg:id})",
                            cls = self.class_expr.as_str(),
                            arg = arg.as_str()
                        ),
                        None => py_expr!("super({cls:id}, None)", cls = self.class_expr.as_str()),
                    };

                    *expr = replacement;
                } else {
                    walk_expr(self, expr);
                }
                return;
            }
            Expr::Name(ast::ExprName { id, ctx, .. }) => {
                if id == "__class__" && matches!(ctx, ExprContext::Load) {
                    *expr = py_expr!("{cls:id}", cls = self.class_expr.as_str());
                }
                return;
            }
            _ => {}
        }

        walk_expr(self, expr);
    }
}

fn rewrite_method(func_def: &mut ast::StmtFunctionDef, class_name: &str) {
    let first_arg = func_def
        .parameters
        .posonlyargs
        .first()
        .map(|a| a.parameter.name.to_string())
        .or_else(|| {
            func_def
                .parameters
                .args
                .first()
                .map(|a| a.parameter.name.to_string())
        });

    let mut transformer = MethodTransformer {
        class_expr: class_name.to_string(),
        first_arg,
    };
    for stmt in &mut func_def.body {
        walk_stmt(&mut transformer, stmt);
    }
}

pub fn rewrite(
    ast::StmtClassDef {
        name,
        mut body,
        arguments,
        ..
    }: ast::StmtClassDef,
    decorators: Vec<ast::Decorator>,
    rewriter: &mut ExprRewriter,
    qualname: Option<String>,
) -> Rewrite {
    let class_name = name.id.as_str().to_string();
    let class_qualname = qualname.unwrap_or_else(|| class_name.clone());
    let dp_class_name = class_ident_from_qualname(&class_qualname);
    let class_ident = dp_class_name
        .strip_prefix("_dp_class_")
        .expect("dp class names are prefixed")
        .to_string();

    let mut nested_collector = NestedClassCollector::new(class_qualname.clone());
    nested_collector.visit_body(&mut body);
    let nested_classes = nested_collector.into_nested();

    let mut renamer = ClassVarRenamer::new(rewriter.context());
    renamer.visit_body(&mut body);
    let annotations = AnnotationCollector::collect(&mut body);
    let replacements = renamer.into_replacements();
    let mut replacement_to_original: HashMap<String, String> = HashMap::new();
    for (original, replacement) in replacements.iter() {
        replacement_to_original.insert(replacement.clone(), original.clone());
    }

    // Build namespace function body
    let add_class_binding = |ns_body: &mut Vec<Stmt>, replacement_name: &str, value: Expr| {
        let original_name = lookup_original_name(&replacement_to_original, replacement_name);
        ns_body.extend(py_stmt!(
            "{replacement_name:id} = _dp_add_binding({name:literal}, {value:expr})",
            replacement_name = replacement_name,
            name = original_name.as_str(),
            value = value,
        ));
    };

    let mut ns_body = Vec::new();

    ns_body.extend(py_stmt!(
        "_dp_add_binding({name:literal}, {value:expr})",
        name = "__module__",
        value = py_expr!("__name__"),
    ));
    ns_body.extend(py_stmt!(
        "_dp_add_binding({name:literal}, {value:expr})",
        name = "__qualname__",
        value = py_expr!(
            "{class_qualname:literal}",
            class_qualname = class_qualname.as_str()
        ),
    ));

    let mut original_body = body;
    let mut annotations = VecDeque::from(annotations);
    if let Some(Stmt::Expr(ast::StmtExpr { value, .. })) = original_body.first() {
        if let Expr::StringLiteral(_) = value.as_ref() {
            add_class_binding(&mut ns_body, "__doc__", *value.clone());
            original_body.remove(0);
        }
    }
    ns_body.extend(py_stmt!(
        r#"
_dp_class_annotations = _dp_prepare_ns.get("__annotations__")
if _dp_class_annotations is None:
    _dp_class_annotations = __dp__.dict()
"#
    ));

    let mut has_class_annotations = false;

<<<<<<< HEAD
    for stmt in original_body {
        match stmt {
            #[allow(unused_mut)]
            Stmt::Assign(mut assign) => {
                if assign.targets.len() == 1 {
                    if let Expr::Name(ast::ExprName { id, .. }) = &assign.targets[0] {
                        let replacement_name = id.as_str().to_string();
                        let value = *assign.value;
                        let (stmts, value_expr) = rewriter.maybe_placeholder_within(value);
                        ns_body.extend(stmts);
                        add_class_binding(&mut ns_body, replacement_name.as_str(), value_expr);
                        continue;
                    }
                } else {
                    let value = *assign.value;
                    let targets = assign.targets;
                    let (mut stmts, shared_value) = rewriter.maybe_placeholder_within(value);
                    ns_body.append(&mut stmts);
                    for target in targets {
                        if let Expr::Name(ast::ExprName { id, .. }) = target {
                            let replacement_name = id.as_str().to_string();
                            add_class_binding(
                                &mut ns_body,
                                replacement_name.as_str(),
                                shared_value.clone(),
                            );
                        }
                    }
                    continue;
                }

                ns_body.push(Stmt::Assign(assign));
            }
            Stmt::AnnAssign(mut ann_assign) => {
                if ann_assign.simple {
                    if let Expr::Name(ast::ExprName { id, .. }) = ann_assign.target.as_ref() {
                        let replacement_name = id.as_str().to_string();
                        let original_name = lookup_original_name(
                            &replacement_to_original,
                            replacement_name.as_str(),
                        );

                        if let Some(value) = ann_assign.value.take() {
=======
    for (index, stmt) in original_body.into_iter().enumerate() {
        let has_annotation = annotations
            .front()
            .map(|(ann_index, _, _)| *ann_index == index)
            .unwrap_or(false);

        let skip_stmt = has_annotation && matches!(stmt, Stmt::Pass(_));

        if !skip_stmt {
            match stmt {
                Stmt::Assign(ast::StmtAssign { targets, value, .. }) => {
                    if targets.len() == 1 {
                        if let Expr::Name(ast::ExprName { id, .. }) = &targets[0] {
                            let replacement_name = id.as_str().to_string();
>>>>>>> 243bd377
                            let (stmts, value_expr) = rewriter.maybe_placeholder_within(*value);
                            ns_body.extend(stmts);
                            add_class_binding(&mut ns_body, replacement_name.as_str(), value_expr);
                        }
                    } else {
                        let (mut stmts, shared_value) = rewriter.maybe_placeholder_within(*value);
                        ns_body.append(&mut stmts);
                        for target in targets {
                            if let Expr::Name(ast::ExprName { id, .. }) = target {
                                let replacement_name = id.as_str().to_string();
                                add_class_binding(
                                    &mut ns_body,
                                    replacement_name.as_str(),
                                    shared_value.clone(),
                                );
                            }
                        }
                    }
                }
                Stmt::FunctionDef(mut func_def) => {
                    let fn_name = func_def.name.id.to_string();
                    let original_fn_name =
                        lookup_original_name(&replacement_to_original, fn_name.as_str());

                    rewrite_method(&mut func_def, &class_name);

                    let decorators = take(&mut func_def.decorator_list);

                    let mut method_stmts = Vec::new();
                    method_stmts.push(Stmt::FunctionDef(func_def));

                    let method_stmts = rewrite_decorator::rewrite(
                        decorators,
                        fn_name.as_str(),
                        method_stmts,
                        rewriter.context(),
                    )
                    .into_statements();

                    ns_body.extend(method_stmts);
                    ns_body.extend(py_stmt!(
                        "{fn_name:id} = _dp_add_binding({name:literal}, {value:expr})",
                        fn_name = fn_name.as_str(),
                        name = original_fn_name.as_str(),
                        value = py_expr!("{fn_name:id}", fn_name = fn_name.as_str()),
                    ));
                }
                Stmt::ClassDef(mut class_def) => {
                    let nested_name = class_def.name.id.to_string();
                    let decorators = take(&mut class_def.decorator_list);

                    let nested_stmts = rewrite(class_def, decorators, rewriter).into_statements();
                    ns_body.extend(nested_stmts);
                    ns_body.extend(py_stmt!(
                        "{name:id} = _dp_add_binding({literal:literal}, {value:expr})",
                        name = nested_name.as_str(),
                        literal = nested_name.as_str(),
                        value = py_expr!("{name:id}", name = nested_name.as_str()),
                    ));
                }
                other => ns_body.push(other),
            }
        }

        while annotations
            .front()
            .map(|(ann_index, _, _)| *ann_index == index)
            .unwrap_or(false)
        {
            let (_, replacement_name, annotation) = annotations.pop_front().unwrap();
            let original_name =
                lookup_original_name(&replacement_to_original, replacement_name.as_str());

            if !has_class_annotations {
                ns_body.extend(py_stmt!(
                    "_dp_add_binding({name:literal}, _dp_class_annotations)",
                    name = "__annotations__",
                ));
                has_class_annotations = true;
            }
<<<<<<< HEAD
            Stmt::ClassDef(_) => {
                unreachable!("nested classes should be collected before rewriting")
            }
            other => ns_body.push(other),
=======

            let (ann_stmts, annotation_expr) = rewriter.maybe_placeholder_within(annotation);
            ns_body.extend(ann_stmts);

            ns_body.extend(py_stmt!(
                "_dp_class_annotations[{name:literal}] = {annotation:expr}",
                name = original_name.as_str(),
                annotation = annotation_expr,
            ));
>>>>>>> 243bd377
        }
    }

    // Build class helper function
    let mut bases = Vec::new();
    let mut kw_keys = Vec::new();
    let mut kw_vals = Vec::new();
    if let Some(args) = arguments {
        bases.extend(args.args.into_vec());
        for kw in args.keywords.into_vec() {
            if let Some(arg) = kw.arg {
                kw_keys.push(py_expr!("{arg:literal}", arg = arg.as_str()));
                kw_vals.push(kw.value);
            }
        }
    }
    let has_kw = !kw_keys.is_empty();

    let prepare_dict = if has_kw {
        let items: Vec<ast::DictItem> = kw_keys
            .into_iter()
            .zip(kw_vals.into_iter())
            .map(|(k, v)| ast::DictItem {
                key: Some(k),
                value: v,
            })
            .collect();
        Expr::Dict(ast::ExprDict {
            node_index: ast::AtomicNodeIndex::default(),
            range: TextRange::default(),
            items,
        })
    } else {
        py_expr!("None")
    };

    let mut ns_fn = py_stmt!(
        r#"
def _dp_ns_{class_ident:id}(_dp_prepare_ns, _dp_add_binding):
    {ns_body:stmt}
"#,
        class_ident = class_ident.as_str(),
        ns_body = ns_body,
    );

    if !matches!(&ns_fn[0], Stmt::FunctionDef(_)) {
        unreachable!("expected function definition for namespace helper");
    }

    let bases_tuple = make_tuple(bases);

    let assign_to_class_name = class_qualname == class_name;

    let class_helper = py_stmt!(
        r#"
{dp_class_name:id} = __dp__.create_class({class_name:literal}, _dp_ns_{class_ident:id}, {bases:expr}, {prepare_dict:expr})
"#,
        dp_class_name = dp_class_name.as_str(),
        class_ident = class_ident.as_str(),
        class_name = class_name.as_str(),
        bases = bases_tuple.clone(),
        prepare_dict = prepare_dict.clone(),
    );

    ns_fn.extend(class_helper);

    let mut result = Vec::new();

    for (dp_name, nested_class_def) in nested_classes {
        let nested_name = nested_class_def.name.id.to_string();
        let nested_qualname = format!("{class_qualname}.{nested_name}");
        let nested_dp_name = class_ident_from_qualname(&nested_qualname);
        debug_assert_eq!(nested_dp_name, dp_name);

        result.extend(
            rewrite(
                nested_class_def,
                Vec::new(),
                rewriter,
                Some(nested_qualname),
            )
            .into_statements(),
        );
    }

    result.extend(
        rewrite_decorator::rewrite(
            decorators,
            dp_class_name.as_str(),
            ns_fn,
            rewriter.context(),
        )
        .into_statements(),
    );

    if assign_to_class_name {
        result.extend(py_stmt!(
            "{class_name:id} = {dp_class_name:id}",
            class_name = class_name.as_str(),
            dp_class_name = dp_class_name.as_str(),
        ));
    }

    Rewrite::Visit(result)
}

#[cfg(test)]
mod tests {
    use crate::test_util::assert_transform_eq;

    #[test]
    fn rewrites_without_first_parameter_for_super() {
        assert_transform_eq(
            r#"
class C:
    def m():
        return super().m()
"#,
            r#"
def _dp_ns_C(_dp_prepare_ns, _dp_add_binding):
    _dp_add_binding("__module__", __name__)
    _dp_add_binding("__qualname__", "C")
    _dp_class_annotations = _dp_prepare_ns.get("__annotations__")
    _dp_tmp_2 = __dp__.is_(_dp_class_annotations, None)
    if _dp_tmp_2:
        _dp_class_annotations = __dp__.dict()

    def _dp_var_m_1():
        return super(C, None).m()
    _dp_var_m_1 = _dp_add_binding("m", _dp_var_m_1)
_dp_class_C = __dp__.create_class("C", _dp_ns_C, (), None)
C = _dp_class_C
"#,
        );
    }

    crate::transform_fixture_test!("tests_rewrite_class_def.txt");
}<|MERGE_RESOLUTION|>--- conflicted
+++ resolved
@@ -1,10 +1,7 @@
 use crate::body_transform::{walk_expr, walk_stmt, Transformer};
-<<<<<<< HEAD
 use crate::template::{make_tuple, py_stmt_single};
-=======
 use crate::template::make_tuple;
 use crate::transform::class_def::AnnotationCollector;
->>>>>>> 243bd377
 use crate::transform::context::Context;
 use crate::transform::driver::{ExprRewriter, Rewrite};
 use crate::transform::rewrite_decorator;
@@ -313,51 +310,6 @@
 
     let mut has_class_annotations = false;
 
-<<<<<<< HEAD
-    for stmt in original_body {
-        match stmt {
-            #[allow(unused_mut)]
-            Stmt::Assign(mut assign) => {
-                if assign.targets.len() == 1 {
-                    if let Expr::Name(ast::ExprName { id, .. }) = &assign.targets[0] {
-                        let replacement_name = id.as_str().to_string();
-                        let value = *assign.value;
-                        let (stmts, value_expr) = rewriter.maybe_placeholder_within(value);
-                        ns_body.extend(stmts);
-                        add_class_binding(&mut ns_body, replacement_name.as_str(), value_expr);
-                        continue;
-                    }
-                } else {
-                    let value = *assign.value;
-                    let targets = assign.targets;
-                    let (mut stmts, shared_value) = rewriter.maybe_placeholder_within(value);
-                    ns_body.append(&mut stmts);
-                    for target in targets {
-                        if let Expr::Name(ast::ExprName { id, .. }) = target {
-                            let replacement_name = id.as_str().to_string();
-                            add_class_binding(
-                                &mut ns_body,
-                                replacement_name.as_str(),
-                                shared_value.clone(),
-                            );
-                        }
-                    }
-                    continue;
-                }
-
-                ns_body.push(Stmt::Assign(assign));
-            }
-            Stmt::AnnAssign(mut ann_assign) => {
-                if ann_assign.simple {
-                    if let Expr::Name(ast::ExprName { id, .. }) = ann_assign.target.as_ref() {
-                        let replacement_name = id.as_str().to_string();
-                        let original_name = lookup_original_name(
-                            &replacement_to_original,
-                            replacement_name.as_str(),
-                        );
-
-                        if let Some(value) = ann_assign.value.take() {
-=======
     for (index, stmt) in original_body.into_iter().enumerate() {
         let has_annotation = annotations
             .front()
@@ -372,7 +324,6 @@
                     if targets.len() == 1 {
                         if let Expr::Name(ast::ExprName { id, .. }) = &targets[0] {
                             let replacement_name = id.as_str().to_string();
->>>>>>> 243bd377
                             let (stmts, value_expr) = rewriter.maybe_placeholder_within(*value);
                             ns_body.extend(stmts);
                             add_class_binding(&mut ns_body, replacement_name.as_str(), value_expr);
@@ -420,18 +371,8 @@
                         value = py_expr!("{fn_name:id}", fn_name = fn_name.as_str()),
                     ));
                 }
-                Stmt::ClassDef(mut class_def) => {
-                    let nested_name = class_def.name.id.to_string();
-                    let decorators = take(&mut class_def.decorator_list);
-
-                    let nested_stmts = rewrite(class_def, decorators, rewriter).into_statements();
-                    ns_body.extend(nested_stmts);
-                    ns_body.extend(py_stmt!(
-                        "{name:id} = _dp_add_binding({literal:literal}, {value:expr})",
-                        name = nested_name.as_str(),
-                        literal = nested_name.as_str(),
-                        value = py_expr!("{name:id}", name = nested_name.as_str()),
-                    ));
+                Stmt::ClassDef(_) => {
+                    unreachable!("nested classes should be collected before rewriting")
                 }
                 other => ns_body.push(other),
             }
@@ -453,12 +394,6 @@
                 ));
                 has_class_annotations = true;
             }
-<<<<<<< HEAD
-            Stmt::ClassDef(_) => {
-                unreachable!("nested classes should be collected before rewriting")
-            }
-            other => ns_body.push(other),
-=======
 
             let (ann_stmts, annotation_expr) = rewriter.maybe_placeholder_within(annotation);
             ns_body.extend(ann_stmts);
@@ -468,7 +403,6 @@
                 name = original_name.as_str(),
                 annotation = annotation_expr,
             ));
->>>>>>> 243bd377
         }
     }
 
