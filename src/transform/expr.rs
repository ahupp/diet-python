--- conflicted
+++ resolved
@@ -787,11 +787,7 @@
         let output = rewrite_source("raise ValueError from exc");
         assert_eq!(
             output.trim_end(),
-<<<<<<< HEAD
             r#"raise getattr(__dp__, "raise_from")(ValueError, exc)"#,
-=======
-            "\nraise getattr(__dp__, \"raise_from\")(ValueError, exc)\n".trim(),
->>>>>>> 28e5032a
         );
     }
 
