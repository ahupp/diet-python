--- conflicted
+++ resolved
@@ -1,23 +1,7 @@
 from __future__ import annotations
-
-<<<<<<< HEAD
 from ._integration import transformed_module
 
-MODULE_SOURCE = """
-def probe(value):
-    match value:
-        case iterable if not hasattr(iterable, "__next__"):
-            return f"no next for {type(iterable).__name__}"
-        case _:
-            return "has next"
-"""
-
-
-def test_guard_bindings_are_available(tmp_path):
-    with transformed_module(tmp_path, "match_guard", MODULE_SOURCE) as module:
-=======
 def test_guard_bindings_are_available(run_integration_module):
     with run_integration_module("match_guard") as module:
->>>>>>> 98d9a3e2
         assert module.probe([1, 2, 3]) == "no next for list"
         assert module.probe(iter([1, 2, 3])) == "has next"