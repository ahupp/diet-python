from __future__ import annotations

import sys
from pathlib import Path

import pytest

from tests._integration import ROOT, transformed_module


def test_chained_assignment_in_class_preserves_identity(tmp_path: Path) -> None:
    source = """
class Example:
    a = b = object()
"""

    with transformed_module(tmp_path, "chained_assignment", source) as module:
        Example = module.Example

    assert Example.a is Example.b


def test_dataclass_field_annotations_are_retained(tmp_path: Path) -> None:
    source = """
import dataclasses

@dataclasses.dataclass
class Example:
    value: int
"""

    with transformed_module(tmp_path, "dataclass_module", source) as module:
        Example = module.Example

    instance = Example(value=1)
    assert instance.value == 1
    assert Example.__annotations__["value"] is int


def test_frozen_dataclass_attribute_initialization_succeeds(tmp_path: Path) -> None:
    source = """
import dataclasses
import importlib

dataclasses = importlib.reload(dataclasses)

@dataclasses.dataclass(frozen=True)
class Example:
    value: int
"""

    stdlib_path = ROOT / "cpython" / "Lib"
    sys.path.insert(0, str(stdlib_path))

    try:
        with transformed_module(tmp_path, "frozen_dataclass", source) as module:
            Example = module.Example
    finally:
        sys.path.remove(str(stdlib_path))

    instance = Example(value=1)
    assert instance.value == 1


def test_nested_class_is_bound_to_enclosing_class(tmp_path: Path) -> None:
    source = """
class Container:
    class Member:
        pass


def get_member() -> type | None:
    return getattr(Container, "Member", None)
"""

    with transformed_module(tmp_path, "nested_class_binding", source) as module:
        Container = module.Container
        get_member = module.get_member

    assert get_member() is Container.Member


def test_method_named_open_calls_builtin(tmp_path: Path) -> None:
    source = """
from pathlib import Path


class Wrapper:
    def __init__(self, path: Path) -> None:
        self.path = path

    def open(self, mode: str = 'r', *, encoding: str = 'utf8'):
        path = self.path
        return open(path, mode, encoding=encoding)


def write_and_read(path: Path) -> str:
    wrapper = Wrapper(path)
    with wrapper.open('w', encoding='utf8') as handle:
        handle.write('payload')
    with wrapper.open('r', encoding='utf8') as handle:
        return handle.read()
"""

    with transformed_module(tmp_path, "method_named_open", source) as module:
        target = tmp_path / "example.txt"
        result = module.write_and_read(target)

    assert result == "payload"


def test_property_copydoc_uses_original_attribute_name(tmp_path: Path) -> None:
    source = r"""
class Base:
    @property
    def value(self):
        '''base doc'''
        return 1


def copydoc(func):
    func.__doc__ = getattr(Base, func.__name__).__doc__
    return func


class Derived(Base):
    @property
    @copydoc
    def value(self):
        return 2
"""

    with transformed_module(tmp_path, "property_copydoc", source) as module:
        Derived = module.Derived

    assert Derived.value.__doc__ == "base doc"
    assert Derived().value == 2


def test_nested_class_getattribute_captures_outer_bindings(tmp_path: Path) -> None:
    source = r"""
class Container:
    def probe(self):
        class A:
            token = 1

        class B:
            def __getattribute__(self, attr):
                a = A()
                return getattr(a, attr)

        return B().missing
"""

    with transformed_module(tmp_path, "nested_getattribute", source) as module:
        container = module.Container()

    with pytest.raises(AttributeError, match="'A' object has no attribute 'missing'"):
        container.probe()


def test_chained_comparisons_evaluate_side_effects_once(tmp_path: Path) -> None:
    source = r"""
calls = []


def value() -> int:
    calls.append("hit")
    return 1


def probe() -> list[str]:
    calls.clear()
    if 0 <= value() <= 2:
        return list(calls)
    return list(calls)
"""

    with transformed_module(tmp_path, "chained_comparison", source) as module:
        hits = module.probe()

    assert hits == ["hit"]


@pytest.mark.xfail(reason="Nested classes defined inside methods lose their __class__ binding; CPython's test_smtplib depends on this working")
def test_nested_class_super_preserves_class_cell(tmp_path: Path) -> None:
    source = r"""
class Base:
    def probe(self):
        return "sentinel"


class Container:
    def build(self):
        class Derived(Base):
            def probe(self):
                return super().probe()

        instance = Derived()
        return instance.probe()
"""

    module_name = "nested_super"

    with transformed_module(tmp_path, module_name, source) as module:
        result = module.Container().build()

    assert result == "sentinel"

def test_nested_class_with_nonlocal_binding_executes(tmp_path: Path) -> None:
    source = r"""


class Example:
    def trigger(self):
        counter = 0

        class Token:
            def bump(self):
                nonlocal counter
                counter += 1

        token = Token()
        token.bump()
        return counter
"""

    with transformed_module(tmp_path, "nonlocal_binding", source) as module:
        Example = module.Example

    assert Example().trigger() == 1


<<<<<<< HEAD
=======

@pytest.mark.xfail(reason="Tuple unpacking should raise ValueError; CPython's test_turtle relies on this")
>>>>>>> a4469153
def test_tuple_unpacking_raises_value_error(tmp_path: Path) -> None:
    source = r"""
def parse_line(line: str) -> str:
    try:
        key, value = line.split("=")
    except ValueError:
        return "handled"
    else:
        return "missing separator"
"""

    with transformed_module(tmp_path, "tuple_unpacking_module", source) as module:
        parse_line = module.parse_line

    assert parse_line("no equals here") == "handled"


def test_map_unpacking_consumes_iterator(tmp_path: Path) -> None:
    source = r"""
def summarize() -> tuple[int, int]:
    length_one, length_two = map(len, ("aa", "bbb"))
    return length_one, length_two
"""

    with transformed_module(tmp_path, "map_unpacking_module", source) as module:
        summarize = module.summarize

    assert summarize() == (2, 3)


@pytest.mark.xfail(reason="Class attribute destructuring drops bindings; fractions.Fraction loses arithmetic methods")
def test_class_attribute_unpacking_binds_each_name(tmp_path: Path) -> None:
    source = r"""
class Example:
    left, right = object(), object()
"""

    with transformed_module(tmp_path, "class_attribute_unpacking", source) as module:
        Example = module.Example

    assert hasattr(Example, "left")
    assert hasattr(Example, "right")


def test_nested_class_closure_access(tmp_path: Path) -> None:
    source = r"""
class Container:
    def build(self):
        values = []

        class Recorder:
            def record(self, item):
                values.append(item)
                return list(values)

        return Recorder()


def use_container() -> list[str]:
    recorder = Container().build()
    return recorder.record("payload")
"""

    with transformed_module(tmp_path, "nested_class_closure", source) as module:
        use_container = module.use_container

    assert use_container() == ["payload"]


def test_slice_name_does_not_shadow_builtin(tmp_path: Path) -> None:
    source = r"""
def collect_segments(data: bytes) -> list[bytes]:
    pieces = []
    for start in range(len(data)):
        for end in range(start + 1, len(data) + 1):
            slice = data[start:end]
            pieces.append(slice)
    return pieces
"""

    with transformed_module(tmp_path, "slice_binding", source) as module:
        collect_segments = module.collect_segments

    assert collect_segments(b"ab") == [b"a", b"ab", b"b"]


@pytest.mark.xfail(reason="Helper bindings generated for class definitions leak into module namespaces")
def test_helper_bindings_are_excluded_from_all(tmp_path: Path) -> None:
    source = r"""
__all__ = ["Example"]


class Example:
    pass
"""

    with transformed_module(tmp_path, "module_all_helpers", source) as module:
        actual = set(module.__all__)
        computed = {
            name
            for name, value in vars(module).items()
            if not name.startswith("__")
            and getattr(value, "__module__", None) == module.__name__
        }

    assert computed == actual<|MERGE_RESOLUTION|>--- conflicted
+++ resolved
@@ -231,11 +231,7 @@
     assert Example().trigger() == 1
 
 
-<<<<<<< HEAD
-=======
-
-@pytest.mark.xfail(reason="Tuple unpacking should raise ValueError; CPython's test_turtle relies on this")
->>>>>>> a4469153
+
 def test_tuple_unpacking_raises_value_error(tmp_path: Path) -> None:
     source = r"""
 def parse_line(line: str) -> str:
