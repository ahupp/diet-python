from __future__ import annotations

import sys
from pathlib import Path

import pytest

from tests._integration import ROOT, transformed_module


def test_chained_assignment_in_class_preserves_identity(tmp_path: Path) -> None:
    source = """
class Example:
    a = b = object()
"""

    with transformed_module(tmp_path, "chained_assignment", source) as module:
        Example = module.Example

    assert Example.a is Example.b


def test_dataclass_field_annotations_are_retained(tmp_path: Path) -> None:
    source = """
import dataclasses

@dataclasses.dataclass
class Example:
    value: int
"""

    with transformed_module(tmp_path, "dataclass_module", source) as module:
        Example = module.Example

    instance = Example(value=1)
    assert instance.value == 1
    assert Example.__annotations__["value"] is int


def test_frozen_dataclass_attribute_initialization_succeeds(tmp_path: Path) -> None:
    source = """
import dataclasses
import importlib

dataclasses = importlib.reload(dataclasses)

@dataclasses.dataclass(frozen=True)
class Example:
    value: int
"""

    stdlib_path = ROOT / "cpython" / "Lib"
    sys.path.insert(0, str(stdlib_path))

    try:
        with transformed_module(tmp_path, "frozen_dataclass", source) as module:
            Example = module.Example
    finally:
        sys.path.remove(str(stdlib_path))

    instance = Example(value=1)
    assert instance.value == 1


def test_nested_class_is_bound_to_enclosing_class(tmp_path: Path) -> None:
    source = """
class Container:
    class Member:
        pass


def get_member() -> type | None:
    return getattr(Container, "Member", None)
"""

    with transformed_module(tmp_path, "nested_class_binding", source) as module:
        Container = module.Container
        get_member = module.get_member

    assert get_member() is Container.Member


def test_method_named_open_calls_builtin(tmp_path: Path) -> None:
    source = """
from pathlib import Path


class Wrapper:
    def __init__(self, path: Path) -> None:
        self.path = path

    def open(self, mode: str = 'r', *, encoding: str = 'utf8'):
        path = self.path
        return open(path, mode, encoding=encoding)


def write_and_read(path: Path) -> str:
    wrapper = Wrapper(path)
    with wrapper.open('w', encoding='utf8') as handle:
        handle.write('payload')
    with wrapper.open('r', encoding='utf8') as handle:
        return handle.read()
"""

    with transformed_module(tmp_path, "method_named_open", source) as module:
        target = tmp_path / "example.txt"
        result = module.write_and_read(target)

    assert result == "payload"


def test_property_copydoc_uses_original_attribute_name(tmp_path: Path) -> None:
    source = r"""
class Base:
    @property
    def value(self):
        '''base doc'''
        return 1


def copydoc(func):
    func.__doc__ = getattr(Base, func.__name__).__doc__
    return func


class Derived(Base):
    @property
    @copydoc
    def value(self):
        return 2
"""

    with transformed_module(tmp_path, "property_copydoc", source) as module:
        Derived = module.Derived

    assert Derived.value.__doc__ == "base doc"
    assert Derived().value == 2


def test_nested_class_getattribute_captures_outer_bindings(tmp_path: Path) -> None:
    source = r"""
class Container:
    def probe(self):
        class A:
            token = 1

        class B:
            def __getattribute__(self, attr):
                a = A()
                return getattr(a, attr)

        return B().missing
"""

    with transformed_module(tmp_path, "nested_getattribute", source) as module:
        container = module.Container()

        with pytest.raises(AttributeError, match="'A' object has no attribute 'missing'"):
            container.probe()


<<<<<<< HEAD
@pytest.mark.xfail(reason="Nested classes defined inside methods lose their __class__ binding; CPython's test_smtplib depends on this working")
def test_nested_class_super_preserves_class_cell(tmp_path: Path) -> None:
    source = r"""
class Base:
    def probe(self):
        return "sentinel"


class Container:
    def build(self):
        class Derived(Base):
            def probe(self):
                return super().probe()

        instance = Derived()
        return instance.probe()
"""

    module_name = "nested_super"

    with transformed_module(tmp_path, module_name, source) as module:
        result = module.Container().build()

    assert result == "sentinel"
=======
def test_nested_class_with_nonlocal_binding_executes(tmp_path: Path) -> None:
    source = r"""


class Example:
    def trigger(self):
        counter = 0

        class Token:
            def bump(self):
                nonlocal counter
                counter += 1

        token = Token()
        token.bump()
        return counter
"""

    with transformed_module(tmp_path, "nonlocal_binding", source) as module:
        Example = module.Example

    assert Example().trigger() == 1
>>>>>>> 8d8103f8


@pytest.mark.xfail(reason="Tuple unpacking should raise ValueError; CPython's test_turtle relies on this")
def test_tuple_unpacking_raises_value_error(tmp_path: Path) -> None:
    source = r"""
def parse_line(line: str) -> str:
    try:
        key, value = line.split("=")
    except ValueError:
        return "handled"
    else:
        return "missing separator"
"""

    with transformed_module(tmp_path, "tuple_unpacking_module", source) as module:
        parse_line = module.parse_line

    assert parse_line("no equals here") == "handled"


@pytest.mark.xfail(reason="Iterable unpacking must consume the iterator; unittest's TextTestResult expects this")
def test_map_unpacking_consumes_iterator(tmp_path: Path) -> None:
    source = r"""
def summarize() -> tuple[int, int]:
    length_one, length_two = map(len, ("aa", "bbb"))
    return length_one, length_two
"""

    with transformed_module(tmp_path, "map_unpacking_module", source) as module:
        summarize = module.summarize

    assert summarize() == (2, 3)


@pytest.mark.xfail(reason="Class attribute destructuring drops bindings; fractions.Fraction loses arithmetic methods")
def test_class_attribute_unpacking_binds_each_name(tmp_path: Path) -> None:
    source = r"""
class Example:
    left, right = object(), object()
"""

    with transformed_module(tmp_path, "class_attribute_unpacking", source) as module:
        Example = module.Example

    assert hasattr(Example, "left")
    assert hasattr(Example, "right")


@pytest.mark.xfail(reason="Nested classes should capture outer scopes; failures surface in test_mmap and test_cmath")
def test_nested_class_closure_access(tmp_path: Path) -> None:
    source = r"""
class Container:
    def build(self):
        values = []

        class Recorder:
            def record(self, item):
                values.append(item)
                return list(values)

        return Recorder()


def use_container() -> list[str]:
    recorder = Container().build()
    return recorder.record("payload")
"""

    with transformed_module(tmp_path, "nested_class_closure", source) as module:
        use_container = module.use_container

    assert use_container() == ["payload"]


@pytest.mark.xfail(reason="Target named 'slice' shadows the builtin during rewrites; mirrors CPython's test_mmap failure")
def test_slice_name_does_not_shadow_builtin(tmp_path: Path) -> None:
    source = r"""
def collect_segments(data: bytes) -> list[bytes]:
    pieces = []
    for start in range(len(data)):
        for end in range(start + 1, len(data) + 1):
            slice = data[start:end]
            pieces.append(slice)
    return pieces
"""

    with transformed_module(tmp_path, "slice_binding", source) as module:
        collect_segments = module.collect_segments

    assert collect_segments(b"ab") == [b"a", b"ab", b"b"]


@pytest.mark.xfail(reason="Helper bindings generated for class definitions leak into module namespaces")
def test_helper_bindings_are_excluded_from_all(tmp_path: Path) -> None:
    source = r"""
__all__ = ["Example"]


class Example:
    pass
"""

    with transformed_module(tmp_path, "module_all_helpers", source) as module:
        actual = set(module.__all__)
        computed = {
            name
            for name, value in vars(module).items()
            if not name.startswith("__")
            and getattr(value, "__module__", None) == module.__name__
        }

    assert computed == actual<|MERGE_RESOLUTION|>--- conflicted
+++ resolved
@@ -159,7 +159,6 @@
             container.probe()
 
 
-<<<<<<< HEAD
 @pytest.mark.xfail(reason="Nested classes defined inside methods lose their __class__ binding; CPython's test_smtplib depends on this working")
 def test_nested_class_super_preserves_class_cell(tmp_path: Path) -> None:
     source = r"""
@@ -184,7 +183,7 @@
         result = module.Container().build()
 
     assert result == "sentinel"
-=======
+
 def test_nested_class_with_nonlocal_binding_executes(tmp_path: Path) -> None:
     source = r"""
 
@@ -207,7 +206,7 @@
         Example = module.Example
 
     assert Example().trigger() == 1
->>>>>>> 8d8103f8
+
 
 
 @pytest.mark.xfail(reason="Tuple unpacking should raise ValueError; CPython's test_turtle relies on this")
